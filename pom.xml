<?xml version="1.0" encoding="UTF-8"?>
<!--
  Copyright 1999-2018 Alibaba Group Holding Ltd.
  Licensed under the Apache License, Version 2.0 (the "License");
  you may not use this file except in compliance with the License.
  You may obtain a copy of the License at

       http://www.apache.org/licenses/LICENSE-2.0

  Unless required by applicable law or agreed to in writing, software
  distributed under the License is distributed on an "AS IS" BASIS,
  WITHOUT WARRANTIES OR CONDITIONS OF ANY KIND, either express or implied.
  See the License for the specific language governing permissions and
  limitations under the License.
 -->
<project xmlns="http://maven.apache.org/POM/4.0.0"
         xmlns:xsi="http://www.w3.org/2001/XMLSchema-instance"
         xsi:schemaLocation="http://maven.apache.org/POM/4.0.0 http://maven.apache.org/xsd/maven-4.0.0.xsd">

    <modelVersion>4.0.0</modelVersion>
    <inceptionYear>2018</inceptionYear>
    <groupId>com.alibaba.nacos</groupId>
    <artifactId>nacos-all</artifactId>
    <version>1.1.3</version>
    <packaging>pom</packaging>

    <name>Alibaba NACOS ${project.version}</name>
    <description>Top Nacos project pom.xml file</description>
    <url>http://nacos.io</url>
    <prerequisites>
        <maven>3.2.5</maven>
    </prerequisites>


    <scm>
        <url>git@github.com:alibaba/nacos.git</url>
        <connection>scm:git@github.com:alibaba/nacos.git</connection>
        <developerConnection>scm:git@github.com:alibaba/nacos.git</developerConnection>
        <tag>nacos-all-1.0.1</tag>
    </scm>

    <mailingLists>
        <mailingList>
            <name>Development List</name>
            <subscribe>dev-nacos+subscribe@googlegroups.com</subscribe>
            <unsubscribe>dev-nacos+unsubscribe@googlegroups.com</unsubscribe>
            <post>dev-nacos@googlegroups.com</post>
        </mailingList>
        <mailingList>
            <name>User List</name>
            <subscribe>users-nacos+subscribe@googlegroups.com</subscribe>
            <unsubscribe>users-nacos+unsubscribe@googlegroups.com</unsubscribe>
            <post>users-nacos@googlegroups.com</post>
        </mailingList>
        <mailingList>
            <name>Commits List</name>
            <subscribe>commits-nacos+subscribe@googlegroups.com</subscribe>
            <unsubscribe>commits-nacos+unsubscribe@googlegroups.com</unsubscribe>
            <post>commits-nacos@googlegroups.com</post>
        </mailingList>
    </mailingLists>

    <developers>
        <developer>
            <id>Alibaba Nacos</id>
            <name>Nacos</name>
            <url>http://nacos.io</url>
            <email>nacos_dev@linux.alibaba.com</email>
        </developer>
    </developers>

    <licenses>
        <license>
            <name>Apache License, Version 2.0</name>
            <url>http://www.apache.org/licenses/LICENSE-2.0</url>
            <distribution>repo</distribution>
        </license>
    </licenses>

    <organization>
        <name>Alibaba Group</name>
        <url>https://github.com/alibaba</url>
    </organization>

    <issueManagement>
        <system>github</system>
        <url>https://github.com/alibaba/nacos/issues</url>
    </issueManagement>

    <properties>
        <project.build.sourceEncoding>UTF-8</project.build.sourceEncoding>
        <project.reporting.outputEncoding>UTF-8</project.reporting.outputEncoding>
        <!-- Maven properties -->
        <maven.test.skip>false</maven.test.skip>
        <maven.javadoc.skip>true</maven.javadoc.skip>
        <!-- Compiler settings properties -->
        <maven.compiler.source>1.8</maven.compiler.source>
        <maven.compiler.target>1.8</maven.compiler.target>
        <sonar.java.coveragePlugin>jacoco</sonar.java.coveragePlugin>
        <!-- Exclude all generated code -->
        <sonar.jacoco.itReportPath>${project.basedir}/../test/target/jacoco-it.exec</sonar.jacoco.itReportPath>
        <sonar.exclusions>file:**/generated-sources/**,**/test/**</sonar.exclusions>
    </properties>
    <!-- == -->
    <!-- =========================================================Build plugins================================================ -->
    <!-- == -->
    <build>
        <plugins>
            <plugin>
                <groupId>org.codehaus.mojo</groupId>
                <artifactId>versions-maven-plugin</artifactId>
                <version>2.2</version>
            </plugin>
            <plugin>
                <groupId>com.github.vongosling</groupId>
                <artifactId>dependency-mediator-maven-plugin</artifactId>
                <version>1.0.2</version>
            </plugin>
            <plugin>
                <groupId>org.codehaus.mojo</groupId>
                <artifactId>clirr-maven-plugin</artifactId>
                <version>2.7</version>
            </plugin>
            <plugin>
                <artifactId>maven-enforcer-plugin</artifactId>
                <version>1.4.1</version>
                <executions>
                    <execution>
                        <id>enforce-ban-circular-dependencies</id>
                        <goals>
                            <goal>enforce</goal>
                        </goals>
                    </execution>
                </executions>
                <configuration>
                    <rules>
                        <banCircularDependencies/>
                    </rules>
                    <fail>true</fail>
                </configuration>
                <dependencies>
                    <dependency>
                        <groupId>org.codehaus.mojo</groupId>
                        <artifactId>extra-enforcer-rules</artifactId>
                        <version>1.0-beta-4</version>
                    </dependency>
                </dependencies>
            </plugin>
            <plugin>
                <artifactId>maven-compiler-plugin</artifactId>
                <version>3.5.1</version>
                <configuration>
                    <source>${maven.compiler.source}</source>
                    <target>${maven.compiler.target}</target>
                    <compilerVersion>${maven.compiler.source}</compilerVersion>
                    <showDeprecation>true</showDeprecation>
                    <showWarnings>true</showWarnings>
                </configuration>
            </plugin>
            <plugin>
                <artifactId>maven-javadoc-plugin</artifactId>
                <version>2.10.4</version>
                <configuration>
                    <charset>UTF-8</charset>
                </configuration>
                <executions>
                    <execution>
                        <id>attach-javadocs</id>
                        <goals>
                            <goal>jar</goal>
                        </goals>
                    </execution>
                </executions>
            </plugin>
            <plugin>
                <artifactId>maven-source-plugin</artifactId>
                <version>3.0.1</version>
                <executions>
                    <execution>
                        <id>attach-sources</id>
                        <goals>
                            <goal>jar</goal>
                        </goals>
                    </execution>
                </executions>
            </plugin>
            <plugin>
                <groupId>org.apache.maven.plugins</groupId>
                <artifactId>maven-pmd-plugin</artifactId>
                <version>3.8</version>
                <configuration>
                    <rulesets>
                        <ruleset>rulesets/java/ali-comment.xml</ruleset>
                        <ruleset>rulesets/java/ali-concurrent.xml</ruleset>
                        <ruleset>rulesets/java/ali-constant.xml</ruleset>
                        <ruleset>rulesets/java/ali-exception.xml</ruleset>
                        <ruleset>rulesets/java/ali-flowcontrol.xml</ruleset>
                        <ruleset>rulesets/java/ali-naming.xml</ruleset>
                        <ruleset>rulesets/java/ali-oop.xml</ruleset>
                        <ruleset>rulesets/java/ali-orm.xml</ruleset>
                        <ruleset>rulesets/java/ali-other.xml</ruleset>
                        <ruleset>rulesets/java/ali-set.xml</ruleset>
                    </rulesets>
                    <printFailingErrors>true</printFailingErrors>
                    <excludes>
                        <exclude>**/istio/model/mcp/*.java</exclude>
                        <exclude>**/istio/model/naming/*.java</exclude>
                        <exclude>**/istio/model/*.java</exclude>
                    </excludes>
                </configuration>
                <executions>
                    <execution>
                        <goals>
                            <goal>check</goal>
                        </goals>
                    </execution>
                </executions>
                <dependencies>
                    <dependency>
                        <groupId>com.alibaba.p3c</groupId>
                        <artifactId>p3c-pmd</artifactId>
                        <version>1.3.0</version>
                    </dependency>
                </dependencies>
            </plugin>
            <plugin>
                <groupId>org.apache.rat</groupId>
                <artifactId>apache-rat-plugin</artifactId>
                <version>0.12</version>

                <configuration>

                    <excludes>
                        <exclude>.editorconfig</exclude>
                        <exclude>.travis.yml</exclude>
                        <exclude>CONTRIBUTING.md</exclude>
                        <exclude>CODE_OF_CONDUCT.md</exclude>
                        <exclude>CHANGELOG.md</exclude>
                        <exclude>style/codeStyle.md</exclude>
                        <exclude>REPORTING-BUGS.md</exclude>
                        <exclude>README.md</exclude>
                        <exclude>.github/**/*</exclude>
                        <exclude>src/main/resources/**</exclude>
                        <exclude>src/test/**</exclude>
                        <exclude>bin/*</exclude>
                        <exclude>conf/*</exclude>
                        <exclude>derby.log</exclude>
                    </excludes>
                </configuration>
            </plugin>
            <plugin>
                <artifactId>maven-resources-plugin</artifactId>
                <version>3.0.2</version>
                <configuration>
                    <!-- We are not suppose to setup the customer resources here -->
                    <encoding>${project.build.sourceEncoding}</encoding>
                </configuration>
            </plugin>
            <plugin>
                <groupId>org.eluder.coveralls</groupId>
                <artifactId>coveralls-maven-plugin</artifactId>
                <version>4.3.0</version>
            </plugin>
            <plugin>
                <groupId>org.jacoco</groupId>
                <artifactId>jacoco-maven-plugin</artifactId>
                <version>0.7.8</version>
                <executions>
                    <execution>
                        <id>default-prepare-agent</id>
                        <goals>
                            <goal>prepare-agent</goal>
                        </goals>
                        <configuration>
                            <destFile>${project.build.directory}/jacoco.exec</destFile>
                        </configuration>
                    </execution>
                    <execution>
                        <id>default-prepare-agent-integration</id>
                        <phase>pre-integration-test</phase>
                        <goals>
                            <goal>prepare-agent-integration</goal>
                        </goals>
                        <configuration>
                            <destFile>${project.build.directory}/jacoco-it.exec</destFile>
                            <propertyName>failsafeArgLine</propertyName>
                        </configuration>
                    </execution>
                    <execution>
                        <id>default-report</id>
                        <goals>
                            <goal>report</goal>
                        </goals>
                    </execution>
                    <execution>
                        <id>default-report-integration</id>
                        <goals>
                            <goal>report-integration</goal>
                        </goals>
                    </execution>
                </executions>
            </plugin>
            <plugin>
                <artifactId>maven-surefire-plugin</artifactId>
                <version>2.20</version>
                <configuration>
                    <forkCount>1</forkCount>
                    <reuseForks>true</reuseForks>
                    <testFailureIgnore>true</testFailureIgnore>
                </configuration>
            </plugin>
            <plugin>
                <groupId>org.codehaus.mojo</groupId>
                <artifactId>findbugs-maven-plugin</artifactId>
                <version>3.0.4</version>
            </plugin>
            <plugin>
                <groupId>org.sonarsource.scanner.maven</groupId>
                <artifactId>sonar-maven-plugin</artifactId>
                <version>3.0.2</version>
            </plugin>
        </plugins>

    </build>

    <profiles>
        <profile>
            <id>jdk7</id>
            <activation>
                <jdk>[1.7,)</jdk>
            </activation>
            <!-- Disable doclint under JDK 8 -->
            <reporting>
                <plugins>
                    <plugin>
                        <artifactId>maven-javadoc-plugin</artifactId>
                        <version>2.10.4</version>
                        <configuration>
                            <additionalparam>-Xdoclint:none</additionalparam>
                        </configuration>
                    </plugin>
                </plugins>
            </reporting>
            <build>
                <plugins>
                    <plugin>
                        <artifactId>maven-javadoc-plugin</artifactId>
                        <version>2.10.4</version>
                        <configuration>
                            <additionalparam>-Xdoclint:none</additionalparam>
                        </configuration>
                    </plugin>
                </plugins>
            </build>
        </profile>
        <profile>
            <id>release-sign-artifacts</id>
            <activation>
                <property>
                    <name>performRelease</name>
                    <value>true</value>
                </property>
            </activation>

            <properties>
                <maven.javadoc.skip>false</maven.javadoc.skip>
            </properties>

            <build>
                <plugins>
                    <plugin>
                        <artifactId>maven-gpg-plugin</artifactId>
                        <version>1.6</version>
                        <executions>
                            <execution>
                                <id>sign-artifacts</id>
                                <phase>verify</phase>
                                <goals>
                                    <goal>sign</goal>
                                </goals>
                            </execution>
                        </executions>
                    </plugin>
                </plugins>
            </build>
        </profile>
        <profile>
            <id>it-test</id>
            <build>
                <plugins>
                    <plugin>
                        <artifactId>maven-failsafe-plugin</artifactId>
                        <version>2.19.1</version>
                        <configuration>
                            <argLine>@{failsafeArgLine}</argLine>
                            <argLine>-Dnacos.standalone=true</argLine>
                            <includes>
                                <include>**/*ITCase.java</include>
                            </includes>
                        </configuration>
                        <executions>
                            <execution>
                                <goals>
                                    <goal>integration-test</goal>
                                    <goal>verify</goal>
                                </goals>
                            </execution>
                        </executions>
                    </plugin>
                </plugins>
            </build>
        </profile>
        <profile>
            <id>sonar-apache</id>
            <properties>
                <!-- URL of the ASF SonarQube server -->
                <sonar.host.url>https://builds.apache.org/analysis</sonar.host.url>
            </properties>
        </profile>
    </profiles>
    <reporting>
        <plugins>
            <plugin>
                <groupId>org.codehaus.mojo</groupId>
                <artifactId>findbugs-maven-plugin</artifactId>
                <version>3.0.4</version>
            </plugin>
        </plugins>
    </reporting>

    <!-- 子模块管理 -->
    <modules>
        <module>config</module>
        <module>core</module>
        <module>naming</module>
        <module>address</module>
        <module>test</module>
        <module>api</module>
        <module>client</module>
        <module>example</module>
        <module>common</module>
        <module>distribution</module>
        <module>console</module>
        <module>cmdb</module>
        <module>istio</module>
    </modules>

    <!-- 所有的子项目默认依赖 -->
    <dependencies>

        <dependency>
            <groupId>junit</groupId>
            <artifactId>junit</artifactId>
            <scope>test</scope>
        </dependency>

    </dependencies>

    <!-- 管理依赖版本号,子项目不会默认依赖 -->
    <dependencyManagement>
        <dependencies>
            <dependency>
                <!-- Import dependency management from Spring Boot -->
                <groupId>org.springframework.boot</groupId>
                <artifactId>spring-boot-dependencies</artifactId>
                <version>2.1.1.RELEASE</version>
                <type>pom</type>
                <scope>import</scope>
            </dependency>

            <!-- Internal libs -->
            <dependency>
                <groupId>${project.groupId}</groupId>
                <artifactId>nacos-config</artifactId>
                <version>${project.version}</version>
            </dependency>
            <dependency>
                <groupId>${project.groupId}</groupId>
                <artifactId>nacos-core</artifactId>
                <version>${project.version}</version>
            </dependency>
            <dependency>
                <groupId>${project.groupId}</groupId>
                <artifactId>nacos-naming</artifactId>
                <version>${project.version}</version>
            </dependency>
            <dependency>
                <groupId>${project.groupId}</groupId>
                <artifactId>nacos-api</artifactId>
                <version>${project.version}</version>
            </dependency>
            <dependency>
                <groupId>${project.groupId}</groupId>
                <artifactId>nacos-client</artifactId>
                <version>${project.version}</version>
            </dependency>
            <dependency>
                <groupId>${project.groupId}</groupId>
                <artifactId>nacos-test</artifactId>
                <version>${project.version}</version>
            </dependency>
            <dependency>
                <groupId>${project.groupId}</groupId>
                <artifactId>nacos-common</artifactId>
                <version>${project.version}</version>
            </dependency>
            <dependency>
                <groupId>${project.groupId}</groupId>
                <artifactId>nacos-cmdb</artifactId>
                <version>${project.version}</version>
            </dependency>
            <dependency>
                <groupId>${project.groupId}</groupId>
                <artifactId>nacos-console</artifactId>
                <version>${project.version}</version>
            </dependency>
            <dependency>
                <groupId>${project.groupId}</groupId>
                <artifactId>nacos-distribution</artifactId>
                <version>${project.version}</version>
            </dependency>
            <dependency>
                <groupId>${project.groupId}</groupId>
                <artifactId>nacos-example</artifactId>
                <version>${project.version}</version>
            </dependency>

            <dependency>
                <groupId>${project.groupId}</groupId>
                <artifactId>nacos-istio</artifactId>
                <version>${project.version}</version>
            </dependency>

            <!-- Alibaba libs-->
            <dependency>
                <groupId>com.alibaba</groupId>
                <artifactId>fastjson</artifactId>
                <version>1.2.58</version>
            </dependency>

            <!-- javax libs-->
            <dependency>
                <groupId>javax.ws.rs</groupId>
                <artifactId>javax.ws.rs</artifactId>
                <version>2.1</version>
            </dependency>

            <dependency>
                <groupId>javax.servlet</groupId>
                <artifactId>servlet-api</artifactId>
                <version>3.0</version>
                <scope>provided</scope>
            </dependency>

            <!-- Apache commons -->
            <dependency>
                <groupId>org.apache.commons</groupId>
                <artifactId>commons-lang3</artifactId>
                <version>3.4</version>
            </dependency>

            <dependency>
                <groupId>commons-io</groupId>
                <artifactId>commons-io</artifactId>
                <version>2.2</version>
            </dependency>

            <dependency>
                <groupId>commons-collections</groupId>
                <artifactId>commons-collections</artifactId>
                <version>3.2.2</version>
            </dependency>

            <dependency>
                <groupId>commons-logging</groupId>
                <artifactId>commons-logging</artifactId>
                <version>1.2</version>
            </dependency>

            <dependency>
                <groupId>commons-dbcp</groupId>
                <artifactId>commons-dbcp</artifactId>
                <version>1.4</version>
            </dependency>

            <dependency>
                <groupId>commons-cli</groupId>
                <artifactId>commons-cli</artifactId>
                <version>1.2</version>
            </dependency>

            <!-- Logging libs -->
            <dependency>
                <groupId>org.slf4j</groupId>
                <artifactId>slf4j-api</artifactId>
                <version>1.7.7</version>
            </dependency>

            <dependency>
                <groupId>ch.qos.logback</groupId>
                <artifactId>logback-classic</artifactId>
                <version>1.2.3</version>
            </dependency>

            <dependency>
                <groupId>ch.qos.logback</groupId>
                <artifactId>logback-core</artifactId>
                <version>1.2.3</version>
            </dependency>

            <dependency>
                <groupId>org.apache.logging.log4j</groupId>
                <artifactId>log4j-core</artifactId>
                <version>2.11.2</version>
            </dependency>

            <dependency>
                <groupId>org.apache.logging.log4j</groupId>
                <artifactId>log4j-slf4j-impl</artifactId>
                <version>2.11.2</version>
            </dependency>

            <!-- HTTP client libs -->
            <dependency>
                <groupId>org.apache.httpcomponents</groupId>
                <artifactId>httpcore</artifactId>
                <version>4.4.1</version>
            </dependency>

            <dependency>
                <groupId>org.apache.httpcomponents</groupId>
                <artifactId>httpclient</artifactId>
                <version>4.5</version>
                <exclusions>
                    <exclusion>
                        <artifactId>commons-logging</artifactId>
                        <groupId>commons-logging</groupId>
                    </exclusion>
                </exclusions>
            </dependency>

            <dependency>
                <groupId>org.apache.httpcomponents</groupId>
                <artifactId>httpasyncclient</artifactId>
                <version>4.1.3</version>
            </dependency>

            <dependency>
                <groupId>com.ning</groupId>
                <artifactId>async-http-client</artifactId>
                <version>1.7.17</version>
            </dependency>

            <!-- JDBC libs -->
            <dependency>
                <groupId>mysql</groupId>
                <artifactId>mysql-connector-java</artifactId>
                <version>5.1.34</version>
            </dependency>

            <dependency>
                <groupId>org.apache.derby</groupId>
                <artifactId>derby</artifactId>
                <version>10.10.1.1</version>
            </dependency>

            <!-- Third-party libs -->
            <dependency>
                <groupId>cglib</groupId>
                <artifactId>cglib-nodep</artifactId>
                <version>2.1</version>
            </dependency>

            <dependency>
                <groupId>net.jcip</groupId>
                <artifactId>jcip-annotations</artifactId>
                <version>1.0</version>
            </dependency>

            <dependency>
                <groupId>com.fasterxml.jackson.core</groupId>
                <artifactId>jackson-core</artifactId>
                <version>2.9.10</version>
            </dependency>

            <dependency>
                <groupId>com.fasterxml.jackson.core</groupId>
                <artifactId>jackson-databind</artifactId>
                <version>2.9.10</version>
            </dependency>
            <dependency>
                <groupId>org.codehaus.jackson</groupId>
                <artifactId>jackson-core-asl</artifactId>
                <version>1.9.10</version>
            </dependency>

            <dependency>
                <groupId>io.jsonwebtoken</groupId>
                <artifactId>jjwt-api</artifactId>
                <version>0.10.5</version>
            </dependency>
            <dependency>
                <groupId>io.jsonwebtoken</groupId>
                <artifactId>jjwt-impl</artifactId>
                <version>0.10.5</version>
                <scope>runtime</scope>
            </dependency>
            <dependency>
                <groupId>io.jsonwebtoken</groupId>
                <artifactId>jjwt-jackson</artifactId>
                <version>0.10.5</version>
                <scope>runtime</scope>
            </dependency>

            <dependency>
                <groupId>io.netty</groupId>
                <artifactId>netty-all</artifactId>
<<<<<<< HEAD
                <version>4.1.31.Final</version>
=======
                <version>4.1.42.Final</version>
>>>>>>> 4a302103
            </dependency>

            <dependency>
                <groupId>org.apache.mina</groupId>
                <artifactId>mina-core</artifactId>
                <version>2.0.0-RC1</version>
            </dependency>

            <dependency>
                <groupId>com.google.guava</groupId>
                <artifactId>guava</artifactId>
                <version>22.0</version>
            </dependency>

            <dependency>
                <groupId>org.javatuples</groupId>
                <artifactId>javatuples</artifactId>
                <version>1.2</version>
            </dependency>

            <dependency>
                <groupId>com.github.keran213539</groupId>
                <artifactId>commonOkHttp</artifactId>
                <version>0.4.1</version>
                <scope>test</scope>
            </dependency>

            <dependency>
                <groupId>io.grpc</groupId>
                <artifactId>grpc-netty</artifactId>
                <version>1.15.0</version>
            </dependency>
            <dependency>
                <groupId>io.grpc</groupId>
                <artifactId>grpc-protobuf</artifactId>
                <version>1.15.0</version>
            </dependency>
            <dependency>
                <groupId>io.grpc</groupId>
                <artifactId>grpc-stub</artifactId>
                <version>1.15.0</version>
            </dependency>
            <dependency>
                <groupId>com.google.api.grpc</groupId>
                <artifactId>proto-google-common-protos</artifactId>
                <version>1.17.0</version>
            </dependency>

        </dependencies>
    </dependencyManagement>

    <distributionManagement>
        <snapshotRepository>
            <!-- 这里的ID一定要在maven setting文件中存在于server下的ID -->
            <id>sona</id>
            <url>https://oss.sonatype.org/content/repositories/snapshots/</url>
        </snapshotRepository>
        <repository>
            <id>sona</id>
            <url>https://oss.sonatype.org/service/local/staging/deploy/maven2/</url>
        </repository>
    </distributionManagement>
</project>
<|MERGE_RESOLUTION|>--- conflicted
+++ resolved
@@ -715,11 +715,7 @@
             <dependency>
                 <groupId>io.netty</groupId>
                 <artifactId>netty-all</artifactId>
-<<<<<<< HEAD
-                <version>4.1.31.Final</version>
-=======
                 <version>4.1.42.Final</version>
->>>>>>> 4a302103
             </dependency>
 
             <dependency>
