/*
 * Copyright 1999-2018 Alibaba Group Holding Ltd.
 *
 * Licensed under the Apache License, Version 2.0 (the "License");
 * you may not use this file except in compliance with the License.
 * You may obtain a copy of the License at
 *
 *      http://www.apache.org/licenses/LICENSE-2.0
 *
 * Unless required by applicable law or agreed to in writing, software
 * distributed under the License is distributed on an "AS IS" BASIS,
 * WITHOUT WARRANTIES OR CONDITIONS OF ANY KIND, either express or implied.
 * See the License for the specific language governing permissions and
 * limitations under the License.
 */

package com.alibaba.nacos.core.distributed.raft;

import com.alibaba.nacos.common.model.RestResult;
<<<<<<< HEAD
import com.alibaba.nacos.common.utils.ByteUtils;
import com.alibaba.nacos.common.utils.ConvertUtils;
=======
import com.alibaba.nacos.common.utils.ThreadUtils;
>>>>>>> 52ea9674
import com.alibaba.nacos.consistency.LogFuture;
import com.alibaba.nacos.consistency.ProtocolMetaData;
import com.alibaba.nacos.consistency.SerializeFactory;
import com.alibaba.nacos.consistency.Serializer;
import com.alibaba.nacos.consistency.cp.CPProtocol;
import com.alibaba.nacos.consistency.cp.Constants;
import com.alibaba.nacos.consistency.cp.LogProcessor4CP;
import com.alibaba.nacos.consistency.entity.GetRequest;
import com.alibaba.nacos.consistency.entity.Log;
import com.alibaba.nacos.consistency.entity.Response;
import com.alibaba.nacos.consistency.exception.ConsistencyException;
import com.alibaba.nacos.core.cluster.Member;
import com.alibaba.nacos.core.cluster.ServerMemberManager;
import com.alibaba.nacos.core.distributed.AbstractConsistencyProtocol;
import com.alibaba.nacos.core.distributed.raft.exception.NoSuchRaftGroupException;
import com.alibaba.nacos.core.distributed.raft.utils.JRaftLogOperation;
import com.alibaba.nacos.core.distributed.raft.utils.JRaftUtils;
import com.alibaba.nacos.core.notify.Event;
import com.alibaba.nacos.core.notify.NotifyCenter;
import com.alibaba.nacos.core.notify.listener.Subscribe;
import com.alibaba.nacos.core.utils.InetUtils;
import com.alibaba.nacos.core.utils.Loggers;
import com.alipay.sofa.jraft.Node;
import org.apache.commons.collections.CollectionUtils;
import org.apache.commons.lang3.StringUtils;

import java.util.Collection;
import java.util.HashMap;
import java.util.List;
import java.util.Map;
import java.util.Objects;
import java.util.Set;
import java.util.concurrent.CompletableFuture;
import java.util.concurrent.atomic.AtomicBoolean;
import java.util.function.BiConsumer;

/**
 * A concrete implementation of CP protocol: JRaft
 *
 * <pre>
 *                                           ┌──────────────────────┐
 *                                           │                      │
 *            ┌──────────────────────┐       │                      ▼
 *            │   ProtocolManager    │       │        ┌───────────────────────────┐
 *            └──────────────────────┘       │        │for p in [LogProcessor4CP] │
 *                        │                  │        └───────────────────────────┘
 *                        ▼                  │                      │
 *      ┌──────────────────────────────────┐ │                      ▼
 *      │    discovery LogProcessor4CP     │ │             ┌─────────────────┐
 *      └──────────────────────────────────┘ │             │  get p.group()  │
 *                        │                  │             └─────────────────┘
 *                        ▼                  │                      │
 *                 ┌─────────────┐           │                      │
 *                 │ RaftConfig  │           │                      ▼
 *                 └─────────────┘           │      ┌──────────────────────────────┐
 *                        │                  │      │  create raft group service   │
 *                        ▼                  │      └──────────────────────────────┘
 *              ┌──────────────────┐         │
 *              │  JRaftProtocol   │         │
 *              └──────────────────┘         │
 *                        │                  │
 *                     init()                │
 *                        │                  │
 *                        ▼                  │
 *               ┌─────────────────┐         │
 *               │   JRaftServer   │         │
 *               └─────────────────┘         │
 *                        │                  │
 *                        │                  │
 *                        ▼                  │
 *             ┌────────────────────┐        │
 *             │JRaftServer.start() │        │
 *             └────────────────────┘        │
 *                        │                  │
 *                        │                  │
 *                        └──────────────────┘
 * </pre>
 *
 * @author <a href="mailto:liaochuntao@live.com">liaochuntao</a>
 */
@SuppressWarnings("all")
public class JRaftProtocol
		extends AbstractConsistencyProtocol<RaftConfig, LogProcessor4CP>
		implements CPProtocol<RaftConfig, LogProcessor4CP> {

	private final AtomicBoolean initialized = new AtomicBoolean(false);
	private final AtomicBoolean shutdowned = new AtomicBoolean(false);
	private RaftConfig raftConfig;
	private JRaftServer raftServer;
	private JRaftMaintainService jRaftMaintainService;
	private Node raftNode;
	private ServerMemberManager memberManager;
	private String selfAddress = InetUtils.getSelfIp();
<<<<<<< HEAD
	private int failoverRetries = 1;
	private String failoverRetriesStr = String.valueOf(failoverRetries);
	private final Serializer serializer = SerializeFactory.getDefault();
=======
>>>>>>> 52ea9674

	public JRaftProtocol(ServerMemberManager memberManager) throws Exception {
		this.memberManager = memberManager;
		this.raftServer = new JRaftServer();
		this.jRaftMaintainService = new JRaftMaintainService(raftServer);
	}

	@Override
	public void init(RaftConfig config) {
		if (initialized.compareAndSet(false, true)) {
			this.raftConfig = config;
			this.selfAddress = memberManager.getSelf().getAddress();
			NotifyCenter.registerToSharePublisher(RaftEvent.class);
			this.raftServer.init(this.raftConfig);
			this.raftServer.start();

			// There is only one consumer to ensure that the internal consumption
			// is sequential and there is no concurrent competition
			NotifyCenter.registerSubscribe(new Subscribe<RaftEvent>() {
				@Override
				public void onEvent(RaftEvent event) {
					Loggers.RAFT.info("This Raft event changes : {}", event);
					final String groupId = event.getGroupId();
					Map<String, Map<String, Object>> value = new HashMap<>();
					Map<String, Object> properties = new HashMap<>();
					final String leader = event.getLeader();
					final Long term = event.getTerm();
					final List<String> raftClusterInfo = event.getRaftClusterInfo();

					// Leader information needs to be selectively updated. If it is valid data,
					// the information in the protocol metadata is updated.
					if (StringUtils.isNotBlank(leader)) {
						properties.put(Constants.LEADER_META_DATA, leader);
					}
					if (Objects.nonNull(term)) {
						properties.put(Constants.TERM_META_DATA, term);
					}
					if (CollectionUtils.isNotEmpty(raftClusterInfo)) {
						properties.put(Constants.RAFT_GROUP_MEMBER, raftClusterInfo);
					}
					value.put(groupId, properties);
					metaData.load(value);

					// The metadata information is injected into the metadata information of the node
					injectProtocolMetaData(metaData);
				}

				@Override
				public Class<? extends Event> subscribeType() {
					return RaftEvent.class;
				}

			});
		}
	}

	@Override
	public void addLogProcessors(Collection<LogProcessor4CP> processors) {
		raftServer.createMultiRaftGroup(processors);
	}

	@Override
<<<<<<< HEAD
	public Response getData(GetRequest request) throws Exception {
		int retryCnt = Integer.parseInt(
				request.getExtendInfoOrDefault(RaftSysConstants.REQUEST_FAILOVER_RETRIES,
						failoverRetriesStr));
		return raftServer.get(request, retryCnt);
=======
	public GetResponse getData(GetRequest request) throws Exception {
		return raftServer.get(request);
>>>>>>> 52ea9674
	}

	@Override
	public LogFuture submit(Log data) throws Exception {
		CompletableFuture<LogFuture> future = submitAsync(data);
		LogFuture result = future.join();
		return result;
	}

	@Override
	public CompletableFuture<LogFuture> submitAsync(Log data) {
		final Throwable[] throwable = new Throwable[] { null };
		CompletableFuture<LogFuture> future = new CompletableFuture<>();
		try {
<<<<<<< HEAD
			CompletableFuture<Response> f = new CompletableFuture<>();
			raftServer.commit(data.getGroup(), data, f,
					retryCnt).whenComplete(new BiConsumer<Response, Throwable>() {
=======
			CompletableFuture<Object> f = new CompletableFuture<>();
			raftServer.commit(JRaftUtils
							.injectExtendInfo(data, JRaftLogOperation.MODIFY_OPERATION), f).whenComplete(new BiConsumer<Object, Throwable>() {
>>>>>>> 52ea9674
				@Override
				public void accept(Response response, Throwable throwable) {

					Object data = null;

					if (Objects.isNull(throwable) && !response.getSuccess()) {
						throwable = new ConsistencyException(response.getErrMsg());
					}

					if (response.getSuccess()) {
						byte[] bytes = response.getData().toByteArray();
						if (ByteUtils.isNotEmpty(bytes)) {
							data = serializer.deserialize(bytes, "");
						}
					}

					future.complete(LogFuture.create(data, throwable));
				}
			});
		}
		catch (Throwable e) {
			throwable[0] = e;
		}
		if (Objects.nonNull(throwable[0])) {
			future.completeExceptionally(new ConsistencyException(throwable[0]));
		}
		return future;
	}

	@Override
	public void memberChange(Set<String> addresses) {
		for (int i = 0; i < 5; i ++) {
			if (this.raftServer.peerChange(jRaftMaintainService, addresses)) {
				break;
			} else {
				Loggers.RAFT.warn("peer removal failed");
			}
			ThreadUtils.sleep(100L);
		}
	}

	@Override
	public void shutdown() {
		if (initialized.get() && shutdowned.compareAndSet(false, true)) {
			raftServer.shutdown();
		}
	}

	@Override
	public RestResult<String> execute(Map<String, String> args) {
		return jRaftMaintainService.execute(args);
	}

	private void injectProtocolMetaData(ProtocolMetaData metaData) {
		Member member = memberManager.getSelf();
		member.setExtendVal("raft_meta_data", metaData);
		memberManager.update(member);
	}

	@Override
	public boolean isLeader(String group) throws Exception {
		Node node = raftServer.findNodeByGroup(group);
		if (node == null) {
			throw new NoSuchRaftGroupException(group);
		}
		return node.isLeader();
	}
}<|MERGE_RESOLUTION|>--- conflicted
+++ resolved
@@ -17,12 +17,8 @@
 package com.alibaba.nacos.core.distributed.raft;
 
 import com.alibaba.nacos.common.model.RestResult;
-<<<<<<< HEAD
 import com.alibaba.nacos.common.utils.ByteUtils;
-import com.alibaba.nacos.common.utils.ConvertUtils;
-=======
 import com.alibaba.nacos.common.utils.ThreadUtils;
->>>>>>> 52ea9674
 import com.alibaba.nacos.consistency.LogFuture;
 import com.alibaba.nacos.consistency.ProtocolMetaData;
 import com.alibaba.nacos.consistency.SerializeFactory;
@@ -38,8 +34,6 @@
 import com.alibaba.nacos.core.cluster.ServerMemberManager;
 import com.alibaba.nacos.core.distributed.AbstractConsistencyProtocol;
 import com.alibaba.nacos.core.distributed.raft.exception.NoSuchRaftGroupException;
-import com.alibaba.nacos.core.distributed.raft.utils.JRaftLogOperation;
-import com.alibaba.nacos.core.distributed.raft.utils.JRaftUtils;
 import com.alibaba.nacos.core.notify.Event;
 import com.alibaba.nacos.core.notify.NotifyCenter;
 import com.alibaba.nacos.core.notify.listener.Subscribe;
@@ -116,12 +110,7 @@
 	private Node raftNode;
 	private ServerMemberManager memberManager;
 	private String selfAddress = InetUtils.getSelfIp();
-<<<<<<< HEAD
-	private int failoverRetries = 1;
-	private String failoverRetriesStr = String.valueOf(failoverRetries);
 	private final Serializer serializer = SerializeFactory.getDefault();
-=======
->>>>>>> 52ea9674
 
 	public JRaftProtocol(ServerMemberManager memberManager) throws Exception {
 		this.memberManager = memberManager;
@@ -184,16 +173,8 @@
 	}
 
 	@Override
-<<<<<<< HEAD
 	public Response getData(GetRequest request) throws Exception {
-		int retryCnt = Integer.parseInt(
-				request.getExtendInfoOrDefault(RaftSysConstants.REQUEST_FAILOVER_RETRIES,
-						failoverRetriesStr));
-		return raftServer.get(request, retryCnt);
-=======
-	public GetResponse getData(GetRequest request) throws Exception {
 		return raftServer.get(request);
->>>>>>> 52ea9674
 	}
 
 	@Override
@@ -205,43 +186,34 @@
 
 	@Override
 	public CompletableFuture<LogFuture> submitAsync(Log data) {
-		final Throwable[] throwable = new Throwable[] { null };
 		CompletableFuture<LogFuture> future = new CompletableFuture<>();
 		try {
-<<<<<<< HEAD
 			CompletableFuture<Response> f = new CompletableFuture<>();
-			raftServer.commit(data.getGroup(), data, f,
-					retryCnt).whenComplete(new BiConsumer<Response, Throwable>() {
-=======
-			CompletableFuture<Object> f = new CompletableFuture<>();
-			raftServer.commit(JRaftUtils
-							.injectExtendInfo(data, JRaftLogOperation.MODIFY_OPERATION), f).whenComplete(new BiConsumer<Object, Throwable>() {
->>>>>>> 52ea9674
+			raftServer.commit(data.getGroup(), data, f).whenComplete(new BiConsumer<Response, Throwable>() {
 				@Override
 				public void accept(Response response, Throwable throwable) {
-
-					Object data = null;
-
-					if (Objects.isNull(throwable) && !response.getSuccess()) {
-						throwable = new ConsistencyException(response.getErrMsg());
-					}
-
-					if (response.getSuccess()) {
-						byte[] bytes = response.getData().toByteArray();
-						if (ByteUtils.isNotEmpty(bytes)) {
-							data = serializer.deserialize(bytes, "");
+					try {
+						Object data = null;
+						if (Objects.isNull(throwable)) {
+							if (!response.getSuccess()) {
+								throwable = new ConsistencyException(response.getErrMsg());
+							}
+							if (response.getSuccess()) {
+								byte[] bytes = response.getData().toByteArray();
+								if (ByteUtils.isNotEmpty(bytes)) {
+									data = serializer.deserialize(bytes, "");
+								}
+							}
 						}
-					}
-
-					future.complete(LogFuture.create(data, throwable));
+						future.complete(LogFuture.create(data, throwable));
+					} catch (Throwable ex) {
+						future.completeExceptionally(ex);
+					}
 				}
 			});
 		}
 		catch (Throwable e) {
-			throwable[0] = e;
-		}
-		if (Objects.nonNull(throwable[0])) {
-			future.completeExceptionally(new ConsistencyException(throwable[0]));
+			future.completeExceptionally(e);
 		}
 		return future;
 	}
